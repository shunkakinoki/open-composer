import {
  afterAll,
  afterEach,
  beforeAll,
  beforeEach,
  describe,
  expect,
  test,
} from "bun:test";
import { execSync } from "node:child_process";
import { mkdir, rm } from "node:fs/promises";
import { tmpdir } from "node:os";
import * as path from "node:path";
import type { GitCommandError } from "@open-composer/git";
import * as Effect from "effect/Effect";
import {
  createStackBranch,
  deleteStackBranch,
  logStack,
  runWithGitStack,
  statusStack,
  submitStack,
  trackStackBranch,
} from "../src/index.js";

// Test setup utilities
let testDir: string;
let originalCwd: string;


// Helper to run effects that can fail and extract the value
const runEffect = async <A>(
  effect: Effect.Effect<A, GitCommandError>,
): Promise<A> => {
  return Effect.runPromise(effect);
};

const setupTestRepo = async (): Promise<string> => {
  const testId = Math.random().toString(36).substring(7);
  const testRepoDir = path.join(tmpdir(), `git-stack-test-${testId}`);
  await mkdir(testRepoDir, { recursive: true });

  // Initialize git repo
  execSync("git init", { cwd: testRepoDir });
  execSync("git config user.name 'Test User'", { cwd: testRepoDir });
  execSync("git config user.email 'test@example.com'", { cwd: testRepoDir });

  // Create initial commit
  const readmePath = path.join(testRepoDir, "README.md");
  await Bun.write(readmePath, "# Test Repository");
  execSync("git add README.md", { cwd: testRepoDir });
  execSync('git commit -m "Initial commit"', { cwd: testRepoDir });

  return testRepoDir;
};

const cleanupTestRepo = async (repoDir: string): Promise<void> => {
  try {
    await rm(repoDir, { recursive: true, force: true });
  } catch {
    // Ignore cleanup errors
  }
};

describe("GitStack", () => {
  beforeAll(() => {
    originalCwd = process.cwd();
  });

  afterAll(() => {
    process.chdir(originalCwd);
  });

  beforeEach(async () => {
    testDir = await setupTestRepo();
    process.chdir(testDir);
  });

  afterEach(async () => {
    process.chdir(originalCwd);
    await cleanupTestRepo(testDir);
  });

<<<<<<< HEAD
  test.serial("log returns helpful message when stack is empty", async () => {
    process.chdir(testDir);
=======
  test("log returns helpful message when stack is empty", async () => {
>>>>>>> a36a1a1e
    const lines = await runEffect(runWithGitStack(logStack));
    expect(lines[0]).toContain("No tracked stack branches");
  });

<<<<<<< HEAD
  test.serial("create branch and track it in stack", async () => {
    process.chdir(testDir);

=======
  test("create branch and track it in stack", async () => {
>>>>>>> a36a1a1e
    // Get the initial branch name for tracking
    const branchesOutput1 = execSync("git branch", {
      cwd: testDir,
      encoding: "utf8",
    });
    const initialBranch1 = branchesOutput1
      .split("\n")[0]
      .trim()
      .replace("*", "")
      .trim();

    // Create a new feature branch
    const featureFile = path.join(testDir, "feature.txt");
    await Bun.write(featureFile, "Feature implementation");
    execSync("git add feature.txt", { cwd: testDir });
    execSync('git commit -m "feat: implement feature #12345"', {
      cwd: testDir,
    });

    // Create new branch from current
    const result = await runEffect(
      // @ts-expect-error - TypeScript is incorrectly inferring the error type
      runWithGitStack(createStackBranch({ name: "feature-branch" })),
    );

    expect(result.branch).toBe("feature-branch");

    // Track the branch
    await runEffect(
      runWithGitStack(trackStackBranch("feature-branch", initialBranch1)),
    );

    // Check submit shows the PR
    const submitLines = await runEffect(
      // @ts-expect-error - TypeScript is incorrectly inferring the error type
      runWithGitStack(submitStack),
    );
    expect(submitLines[0]).toContain(
      "feat: implement feature #12345 #12345 Open Composer",
    );
  });

<<<<<<< HEAD
  test.serial("track multiple branches and show stack", async () => {
    process.chdir(testDir);

=======
  test("track multiple branches and show stack", async () => {
>>>>>>> a36a1a1e
    // Get the initial branch name for tracking
    const branchesOutput2 = execSync("git branch", {
      cwd: testDir,
      encoding: "utf8",
    });
    const initialBranch2 = branchesOutput2
      .split("\n")[0]
      .trim()
      .replace("*", "")
      .trim();

    // Create base feature branch
    execSync("git checkout -b base-feature", { cwd: testDir });
    const baseFile = path.join(testDir, "base.txt");
    await Bun.write(baseFile, "Base feature");
    execSync("git add base.txt", { cwd: testDir });
    execSync('git commit -m "feat: add base feature #12346"', { cwd: testDir });

    // Track base feature
    await runEffect(
      runWithGitStack(trackStackBranch("base-feature", initialBranch2)),
    );

    // Create dependent feature
    execSync("git checkout -b dependent-feature", { cwd: testDir });
    const depFile = path.join(testDir, "dep.txt");
    await Bun.write(depFile, "Dependent feature");
    execSync("git add dep.txt", { cwd: testDir });
    execSync('git commit -m "feat: add dependent feature #12347"', {
      cwd: testDir,
    });

    // Track dependent feature
    await runEffect(
      runWithGitStack(trackStackBranch("dependent-feature", "base-feature")),
    );

    // Check submit shows stacked PRs
    const submitLines = await runEffect(
      // @ts-expect-error - TypeScript is incorrectly inferring the error type
      runWithGitStack(submitStack),
    );
    expect(
      submitLines.some((line) =>
        line.includes("feat: add base feature #12346 #12346 Open Composer"),
      ),
    ).toBe(true);
    expect(
      submitLines.some((line) =>
        line.includes(
          "feat: add dependent feature #12347 #12347 Open Composer",
        ),
      ),
    ).toBe(true);
  });

<<<<<<< HEAD
  test.serial("status shows current branch and relationships", async () => {
    process.chdir(testDir);

=======
  test("status shows current branch and relationships", async () => {
>>>>>>> a36a1a1e
    // Get the initial branch name for tracking
    const branchesOutput3 = execSync("git branch", {
      cwd: testDir,
      encoding: "utf8",
    });
    const initialBranch3 = branchesOutput3
      .split("\n")[0]
      .trim()
      .replace("*", "")
      .trim();

    // Create and track a branch
    execSync("git checkout -b test-branch", { cwd: testDir });
    await runEffect(
      runWithGitStack(trackStackBranch("test-branch", initialBranch3)),
    );

    const status = await runEffect(
      // @ts-expect-error - TypeScript is incorrectly inferring the error type
      runWithGitStack(statusStack),
    );
    expect(status.currentBranch).toBe("test-branch");
  });

<<<<<<< HEAD
  test.serial("untrack removes branch from stack", async () => {
    process.chdir(testDir);

=======
  test("untrack removes branch from stack", async () => {
>>>>>>> a36a1a1e
    // Get the initial branch name for tracking
    const branchesOutput4 = execSync("git branch", {
      cwd: testDir,
      encoding: "utf8",
    });
    const initialBranch4 = branchesOutput4
      .split("\n")[0]
      .trim()
      .replace("*", "")
      .trim();

    // Create and track a branch
    execSync("git checkout -b temp-branch", { cwd: testDir });

    // Create a commit on this branch
    const tempFile = path.join(testDir, "temp.txt");
    await Bun.write(tempFile, "Temporary feature");
    execSync("git add temp.txt", { cwd: testDir });
    execSync('git commit -m "feat: add temporary feature #99999"', {
      cwd: testDir,
    });

    await runEffect(
      runWithGitStack(trackStackBranch("temp-branch", initialBranch4)),
    );

    // Verify it's tracked (should not show "No tracked stack branches")
    let submitLines = await runEffect(
      // @ts-expect-error - TypeScript is incorrectly inferring the error type
      runWithGitStack(submitStack),
    );
    expect(submitLines[0]).not.toContain("No tracked stack branches");
    expect(submitLines.some((line) => line.includes("#99999"))).toBe(true);

    // Get the initial branch name (the first branch created)
    const branchesOutput = execSync("git branch", {
      cwd: testDir,
      encoding: "utf8",
    });
    const initialBranchName = branchesOutput
      .split("\n")[0]
      .trim()
      .replace("*", "")
      .trim();

    // Switch back to the initial branch
    execSync(`git checkout ${initialBranchName}`, { cwd: testDir });

    // Delete the branch from stack (force delete since it's not merged)
    await runEffect(
      // @ts-expect-error - TypeScript is incorrectly inferring the error type
      runWithGitStack(deleteStackBranch("temp-branch", true)),
    );

    // Verify it's no longer tracked (#99999 should not appear)
    submitLines = await runEffect(
      // @ts-expect-error - TypeScript is incorrectly inferring the error type
      runWithGitStack(submitStack),
    );
    expect(submitLines.some((line) => line.includes("#99999"))).toBe(false);
  });

  test("log shows tracked branches", async () => {
    // Get the initial branch name for tracking
    const branchesOutput5 = execSync("git branch", {
      cwd: testDir,
      encoding: "utf8",
    });
    const initialBranch5 = branchesOutput5
      .split("\n")[0]
      .trim()
      .replace("*", "")
      .trim();

    // Create and track multiple branches
    execSync("git checkout -b branch1", { cwd: testDir });
    await runEffect(
      runWithGitStack(trackStackBranch("branch1", initialBranch5)),
    );

    execSync("git checkout -b branch2", { cwd: testDir });
    await runEffect(runWithGitStack(trackStackBranch("branch2", "branch1")));

    const logLines = await runEffect(runWithGitStack(logStack));
    expect(logLines.some((line) => line.includes("branch1"))).toBe(true);
    expect(logLines.some((line) => line.includes("branch2"))).toBe(true);
  });
});<|MERGE_RESOLUTION|>--- conflicted
+++ resolved
@@ -27,7 +27,6 @@
 let testDir: string;
 let originalCwd: string;
 
-
 // Helper to run effects that can fail and extract the value
 const runEffect = async <A>(
   effect: Effect.Effect<A, GitCommandError>,
@@ -81,23 +80,12 @@
     await cleanupTestRepo(testDir);
   });
 
-<<<<<<< HEAD
   test.serial("log returns helpful message when stack is empty", async () => {
-    process.chdir(testDir);
-=======
-  test("log returns helpful message when stack is empty", async () => {
->>>>>>> a36a1a1e
     const lines = await runEffect(runWithGitStack(logStack));
     expect(lines[0]).toContain("No tracked stack branches");
   });
 
-<<<<<<< HEAD
   test.serial("create branch and track it in stack", async () => {
-    process.chdir(testDir);
-
-=======
-  test("create branch and track it in stack", async () => {
->>>>>>> a36a1a1e
     // Get the initial branch name for tracking
     const branchesOutput1 = execSync("git branch", {
       cwd: testDir,
@@ -140,13 +128,7 @@
     );
   });
 
-<<<<<<< HEAD
   test.serial("track multiple branches and show stack", async () => {
-    process.chdir(testDir);
-
-=======
-  test("track multiple branches and show stack", async () => {
->>>>>>> a36a1a1e
     // Get the initial branch name for tracking
     const branchesOutput2 = execSync("git branch", {
       cwd: testDir,
@@ -203,13 +185,7 @@
     ).toBe(true);
   });
 
-<<<<<<< HEAD
   test.serial("status shows current branch and relationships", async () => {
-    process.chdir(testDir);
-
-=======
-  test("status shows current branch and relationships", async () => {
->>>>>>> a36a1a1e
     // Get the initial branch name for tracking
     const branchesOutput3 = execSync("git branch", {
       cwd: testDir,
@@ -234,13 +210,7 @@
     expect(status.currentBranch).toBe("test-branch");
   });
 
-<<<<<<< HEAD
   test.serial("untrack removes branch from stack", async () => {
-    process.chdir(testDir);
-
-=======
-  test("untrack removes branch from stack", async () => {
->>>>>>> a36a1a1e
     // Get the initial branch name for tracking
     const branchesOutput4 = execSync("git branch", {
       cwd: testDir,
