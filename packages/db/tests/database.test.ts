import {
  afterAll,
  afterEach,
  beforeAll,
  beforeEach,
  describe,
  expect,
  test,
} from "bun:test";
import { existsSync, mkdtempSync, rmSync, unlinkSync } from "node:fs";
import { tmpdir } from "node:os";
import * as path from "node:path";
import { Effect } from "effect";

let dbModule: typeof import("../src/index.js");
let tempDir: string;
let tempFile: string;


beforeAll(async () => {
  tempDir = mkdtempSync(path.join(tmpdir(), "open-composer-db-"));
  dbModule = await import("../src/index.js");
});

afterAll(() => {
  rmSync(tempDir, { recursive: true, force: true });
});

beforeEach(() => {
  // Create a unique database file for each test
  const testId = Math.random().toString(36).substring(7);
  tempFile = path.join(tempDir, `test-${testId}.db`);
  process.env.OPEN_COMPOSER_DB_FILE = tempFile;
});

afterEach(() => {
  // Clean up the test database
  delete process.env.OPEN_COMPOSER_DB_FILE;
  if (existsSync(tempFile)) {
    try {
      unlinkSync(tempFile);
    } catch {
      // Ignore cleanup errors
    }
  }
});

describe("Database layer", () => {
  test.serial("uses the configured sqlite file", () => {
    expect(dbModule.databaseFile.value).toBe(tempFile);
  });

<<<<<<< HEAD
  test.serial("runs migrations and supports drizzle queries", async () => {
    // Run migrations manually
    const migration = (await import("../migrations/0000_create_settings"))
      .default;
    await Effect.runPromise(dbModule.runMigration(migration));

=======
  test("runs migrations and supports drizzle queries", async () => {
    // Initialize database with migrations, then test drizzle queries
>>>>>>> a36a1a1e
    const program = Effect.gen(function* () {
      yield* dbModule.initializeDatabase;
      const db = yield* dbModule.SqliteDrizzle;
      // Ensure clean state
      yield* db.delete(dbModule.settings as any);
      yield* db
        .insert(dbModule.settings as any)
        .values({ key: "theme", value: "dark" });
      return yield* db.select().from(dbModule.settings as any);
    });

    const result = await (
      Effect.runPromise as (
        effect: Effect.Effect<unknown, never, never>,
      ) => Promise<unknown>
    )(
      program.pipe(Effect.provide(dbModule.DatabaseLive)) as Effect.Effect<
        unknown,
        never,
        never
      >,
    );

    expect(result).toEqual(
      expect.arrayContaining([
        expect.objectContaining({ key: "theme", value: "dark" }),
      ]),
    );
  });

<<<<<<< HEAD
  test.serial("creates database snapshot", async () => {
    const snapshot = await Effect.runPromise(
=======
  test("creates database snapshot", async () => {
    const snapshot = (await Effect.runPromise(
>>>>>>> a36a1a1e
      dbModule.createDatabaseSnapshot.pipe(
        Effect.provide(dbModule.DatabaseLive),
      ),
    )) as any;

    expect(snapshot).toHaveProperty("timestamp");
    expect(snapshot).toHaveProperty("schema");
    expect(snapshot).toHaveProperty("data");
    expect(snapshot.schema).toHaveProperty("version", "1.0");
    expect(snapshot.schema).toHaveProperty("tables");
    expect(Array.isArray(snapshot.schema.tables)).toBe(true);
    expect(typeof snapshot.timestamp).toBe("string");
  });

<<<<<<< HEAD
  test.serial("creates and restores settings snapshot", async () => {
    // First clear any existing data
    const clearProgram = Effect.gen(function* () {
      const db = yield* dbModule.SqliteDrizzle;
      yield* db.delete(dbModule.settings);
    });

    await Effect.runPromise(
      clearProgram.pipe(Effect.provide(dbModule.DatabaseLive)),
    );
=======
  test("creates and restores settings snapshot", async () => {
    const program = Effect.gen(function* () {
      yield* dbModule.initializeDatabase;
>>>>>>> a36a1a1e

      // First clear any existing data
      const db = yield* dbModule.SqliteDrizzle;
      yield* db.delete(dbModule.settings as any);

      // Add some test data
      yield* db.insert(dbModule.settings as any).values([
        { key: "test1", value: "value1" },
        { key: "test2", value: "value2" },
      ]);

      // Create snapshot
      const snapshot = yield* dbModule.createSettingsSnapshot;
      expect(snapshot).toHaveProperty("timestamp");
      expect(snapshot).toHaveProperty("settings");
      expect(Array.isArray(snapshot.settings)).toBe(true);
      expect(snapshot.settings).toHaveLength(2);

      // Clear existing data again before restore
      yield* db.delete(dbModule.settings as any);

      // Restore from snapshot
      yield* dbModule.restoreSettingsSnapshot(snapshot);

      // Verify data was restored
      const restoredData = yield* db
        .select()
        .from(dbModule.settings as any)
        .orderBy(dbModule.settings.key as any);

      expect(restoredData).toHaveLength(2);
      expect(restoredData.find((s: any) => s.key === "test1")?.value).toBe(
        "value1",
      );
      expect(restoredData.find((s: any) => s.key === "test2")?.value).toBe(
        "value2",
      );
    });

    await (
      Effect.runPromise as (
        effect: Effect.Effect<unknown, never, never>,
      ) => Promise<unknown>
    )(
      program.pipe(Effect.provide(dbModule.DatabaseLive)) as Effect.Effect<
        unknown,
        never,
        never
      >,
    );
  });

<<<<<<< HEAD
  test.serial("gets migration status", async () => {
    const status = await Effect.runPromise(
=======
  test("gets migration status", async () => {
    const status = (await Effect.runPromise(
>>>>>>> a36a1a1e
      dbModule.getMigrationStatus.pipe(Effect.provide(dbModule.DatabaseLive)),
    )) as any;

    expect(status).toHaveProperty("initialized");
    expect(status).toHaveProperty("migrations");
    expect(Array.isArray(status.migrations)).toBe(true);

    if (status.initialized) {
      expect(status.migrations.length).toBeGreaterThan(0);
      status.migrations.forEach((migration: any) => {
        expect(migration).toHaveProperty("id");
        expect(migration).toHaveProperty("name");
        expect(migration).toHaveProperty("createdAt");
      });
    }
  });

<<<<<<< HEAD
  test.serial("validates database schema", async () => {
    const validation = await Effect.runPromise(
      dbModule.validateDatabaseSchema.pipe(
        Effect.provide(dbModule.DatabaseLive),
      ),
=======
  test("validates database schema", async () => {
    const validation = await (
      Effect.runPromise as (
        effect: Effect.Effect<
          { valid: boolean; missingTables: string[]; errors: string[] },
          never,
          never
        >,
      ) => Promise<{
        valid: boolean;
        missingTables: string[];
        errors: string[];
      }>
    )(
      Effect.gen(function* () {
        yield* dbModule.initializeDatabase;
        return yield* dbModule.validateDatabaseSchema;
      }).pipe(Effect.provide(dbModule.DatabaseLive)) as Effect.Effect<
        { valid: boolean; missingTables: string[]; errors: string[] },
        never,
        never
      >,
>>>>>>> a36a1a1e
    );

    expect(validation).toHaveProperty("valid");
    expect(validation).toHaveProperty("missingTables");
    expect(validation).toHaveProperty("errors");
    expect(Array.isArray(validation.missingTables)).toBe(true);
    expect(Array.isArray(validation.errors)).toBe(true);

    // Should be valid since settings table exists from migrations
    expect(validation.valid).toBe(true);
    expect(validation.missingTables).toHaveLength(0);
    expect(validation.errors).toHaveLength(0);
  });

  test.serial("validates database schema with missing table", async () => {
    // Test validation against a non-existent database
    const tempDbPath = path.join(tempDir, "non-existent.db");

    // Temporarily override the database path
    const originalDbFile = process.env.OPEN_COMPOSER_DB_FILE;
    process.env.OPEN_COMPOSER_DB_FILE = tempDbPath;

    try {
      // This should fail because the database doesn't exist and has no tables
      // We'll use a different approach - check that validation requires the DatabaseLive layer
      const validation = await Effect.runPromise(
        dbModule.validateDatabaseSchema.pipe(
          Effect.provide(dbModule.SqliteClientLive),
        ),
      );

      // Since we're only providing SqliteClientLive (not running migrations),
      // the validation should find missing tables
      expect(validation).toHaveProperty("valid");
      expect(Array.isArray(validation.missingTables)).toBe(true);
      expect(Array.isArray(validation.errors)).toBe(true);
    } finally {
      // Restore original database
      process.env.OPEN_COMPOSER_DB_FILE = originalDbFile;
    }
  });
});<|MERGE_RESOLUTION|>--- conflicted
+++ resolved
@@ -16,7 +16,6 @@
 let tempDir: string;
 let tempFile: string;
 
-
 beforeAll(async () => {
   tempDir = mkdtempSync(path.join(tmpdir(), "open-composer-db-"));
   dbModule = await import("../src/index.js");
@@ -50,17 +49,12 @@
     expect(dbModule.databaseFile.value).toBe(tempFile);
   });
 
-<<<<<<< HEAD
   test.serial("runs migrations and supports drizzle queries", async () => {
     // Run migrations manually
-    const migration = (await import("../migrations/0000_create_settings"))
+    const migration = (await import("../migrations/0000_create_settings.js"))
       .default;
     await Effect.runPromise(dbModule.runMigration(migration));
 
-=======
-  test("runs migrations and supports drizzle queries", async () => {
-    // Initialize database with migrations, then test drizzle queries
->>>>>>> a36a1a1e
     const program = Effect.gen(function* () {
       yield* dbModule.initializeDatabase;
       const db = yield* dbModule.SqliteDrizzle;
@@ -91,13 +85,8 @@
     );
   });
 
-<<<<<<< HEAD
   test.serial("creates database snapshot", async () => {
-    const snapshot = await Effect.runPromise(
-=======
-  test("creates database snapshot", async () => {
     const snapshot = (await Effect.runPromise(
->>>>>>> a36a1a1e
       dbModule.createDatabaseSnapshot.pipe(
         Effect.provide(dbModule.DatabaseLive),
       ),
@@ -112,22 +101,9 @@
     expect(typeof snapshot.timestamp).toBe("string");
   });
 
-<<<<<<< HEAD
   test.serial("creates and restores settings snapshot", async () => {
-    // First clear any existing data
-    const clearProgram = Effect.gen(function* () {
-      const db = yield* dbModule.SqliteDrizzle;
-      yield* db.delete(dbModule.settings);
-    });
-
-    await Effect.runPromise(
-      clearProgram.pipe(Effect.provide(dbModule.DatabaseLive)),
-    );
-=======
-  test("creates and restores settings snapshot", async () => {
     const program = Effect.gen(function* () {
       yield* dbModule.initializeDatabase;
->>>>>>> a36a1a1e
 
       // First clear any existing data
       const db = yield* dbModule.SqliteDrizzle;
@@ -180,13 +156,8 @@
     );
   });
 
-<<<<<<< HEAD
   test.serial("gets migration status", async () => {
-    const status = await Effect.runPromise(
-=======
-  test("gets migration status", async () => {
     const status = (await Effect.runPromise(
->>>>>>> a36a1a1e
       dbModule.getMigrationStatus.pipe(Effect.provide(dbModule.DatabaseLive)),
     )) as any;
 
@@ -204,14 +175,7 @@
     }
   });
 
-<<<<<<< HEAD
   test.serial("validates database schema", async () => {
-    const validation = await Effect.runPromise(
-      dbModule.validateDatabaseSchema.pipe(
-        Effect.provide(dbModule.DatabaseLive),
-      ),
-=======
-  test("validates database schema", async () => {
     const validation = await (
       Effect.runPromise as (
         effect: Effect.Effect<
@@ -233,7 +197,6 @@
         never,
         never
       >,
->>>>>>> a36a1a1e
     );
 
     expect(validation).toHaveProperty("valid");
