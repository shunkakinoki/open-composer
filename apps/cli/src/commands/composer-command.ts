--- conflicted
+++ resolved
@@ -83,6 +83,7 @@
   buildConfigCommand,
   buildGHPRCommand,
   buildGitWorktreeCommand,
+  buildSessionCommand,
   buildSessionsCommand,
   buildSettingsCommand,
   buildSpawnCommand,
@@ -135,41 +136,6 @@
     Command.withHandler(() =>
       Effect.sync(() => {
         console.log(
-<<<<<<< HEAD
-          generateHelpText([
-            buildAgentsCommand,
-            // buildCacheCommand, disabled since internal
-            // buildConfigCommand, disabled since internal
-            buildGHPRCommand,
-            buildGitWorktreeCommand,
-            buildSessionsCommand,
-            buildSessionCommand,
-            buildSettingsCommand,
-            buildSpawnCommand,
-            buildStackCommand,
-            buildStatusCommand,
-            buildTelemetryCommand,
-            buildTUICommand,
-          ]),
-        );
-      }),
-    ),
-    Command.withSubcommands([
-      buildAgentsCommand(),
-      buildCacheCommand(),
-      buildConfigCommand(),
-      buildGHPRCommand(),
-      buildGitWorktreeCommand(),
-      buildSessionsCommand(),
-      buildSessionCommand(),
-      buildSettingsCommand(),
-      buildSpawnCommand(),
-      buildStackCommand(),
-      buildStatusCommand(),
-      buildTelemetryCommand(),
-      buildTUICommand(),
-    ]),
-=======
           generateHelpText(
             HELP_TEXT_BUILDERS.map((cb) => cb()) as CommandBuilder[],
           ),
@@ -180,7 +146,6 @@
       // biome-ignore lint/suspicious/noExplicitAny: Command union types incompatible with generic Command type
       ALL_COMMAND_BUILDERS.map((cb) => cb().command()) as any,
     ),
->>>>>>> 582a2646
   );
 }
 
