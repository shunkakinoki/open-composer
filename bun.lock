--- conflicted
+++ resolved
@@ -132,11 +132,7 @@
     },
     "apps/cli": {
       "name": "open-composer",
-<<<<<<< HEAD
-      "version": "0.8.19",
-=======
       "version": "0.8.21",
->>>>>>> 8c5eca1c
       "bin": {
         "oc": "./src/index.ts",
         "open-composer": "./src/index.ts",
@@ -163,10 +159,7 @@
         "@open-composer/git-worktrees": "workspace:*",
         "@open-composer/orchestrator": "workspace:*",
         "@open-composer/process-runner": "workspace:*",
-<<<<<<< HEAD
-=======
         "@open-composer/server": "workspace:*",
->>>>>>> 8c5eca1c
         "drizzle-orm": "^0.44.6",
         "effect": "^3.18.4",
         "ink": "^6.3.1",
@@ -261,9 +254,6 @@
         "@types/node": "^24.7.2",
         "typescript": "^5.9.3",
       },
-      "optionalDependencies": {
-        "@types/node": "^24.7.2",
-      },
       "peerDependencies": {
         "effect": "^3.0.0",
       },
