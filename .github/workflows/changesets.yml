--- conflicted
+++ resolved
@@ -31,7 +31,7 @@
       - name: Setup Bun
         uses: shunkakinoki/actions/.github/actions/setup-bun@36c30e5cf16d45445c026abf8f71a437443cbd33
       - name: Run Changesets
-        # id: changesets
+        id: changesets
         uses: shunkakinoki/actions/.github/actions/changesets@36c30e5cf16d45445c026abf8f71a437443cbd33
         with:
           github-token: ${{ secrets.PAT_TOKEN }}
@@ -39,23 +39,12 @@
           publish-command: 'bun run publish'
           create-github-releases: 'true'
           commit-mode: 'git-cli'
-<<<<<<< HEAD
       - name: Publish CLI Package
         if: steps.changesets.outputs.published == 'true'
         working-directory: apps/cli
         run: bun run publish
         env:
           NPM_CONFIG_TOKEN: ${{ secrets.NPM_ORGANIZATION_TOKEN }}
-=======
-        env:
-          NPM_CONFIG_TOKEN: ${{ secrets.NPM_ORGANIZATION_TOKEN }}
-      # - name: Publish CLI Package
-      #   if: steps.changesets.outputs.published == 'true'
-      #   working-directory: apps/cli
-      #   run: bun run publish
-      #   env:
-      #     NPM_CONFIG_TOKEN: ${{ secrets.NPM_ORGANIZATION_TOKEN }}
->>>>>>> b0f8df0e
   changesets-pull-request:
     if: github.event_name == 'pull_request'
     runs-on: ubuntu-latest
